--- conflicted
+++ resolved
@@ -287,60 +287,22 @@
 
 class TestAggregatedParameter:
     """Tests for AggregatedParameter"""
-
-<<<<<<< HEAD
-    def test_min(self, simple_linear_model):
+    funcs = {"min": np.min, "max": np.max, "mean": np.mean, "median": np.median, "sum": np.sum}
+
+    @pytest.mark.parametrize("agg_func", ["min", "max", "mean", "median", "sum"])
+    def test_agg(self, simple_linear_model, agg_func):
         model = simple_linear_model
-        # Add two scenarios
-        scA = Scenario(model, 'Scenario A', size=2)
-        scB = Scenario(model, 'Scenario B', size=5)
+        scenarioA = Scenario(model, "Scenario A", size=2)
+        scenarioB = Scenario(model, "Scenario B", size=5)
 
         values = np.arange(366, dtype=np.float64)
         p1 = DailyProfileParameter(model, values)
-        p2 = ConstantScenarioParameter(model, scB, np.arange(scB.size, dtype=np.float64))
-
-        p = AggregatedParameter(model, [p1, ], agg_func='min')
-        p.add(p2)
-
+        p2 = ConstantScenarioParameter(model, scenarioB, np.arange(scenarioB.size, dtype=np.float64))
+
+        p = AggregatedParameter(model, [p1, p2], agg_func=agg_func)
         model.setup()
-        for ts in model.timestepper:
-            iday = ts.datetime.dayofyear - 1
-            for i in range(scB.size):
-                si = ScenarioIndex(i, np.array([0, i], dtype=np.int32))
-                np.testing.assert_allclose(p.value(ts, si), min(values[iday], i))
-
-    def test_max(self, simple_linear_model):
-        model = simple_linear_model
-        # Add two scenarios
-        scA = Scenario(model, 'Scenario A', size=2)
-        scB = Scenario(model, 'Scenario B', size=5)
-
-        values = np.arange(366, dtype=np.float64)
-        p1 = DailyProfileParameter(model, values)
-        p2 = ConstantScenarioParameter(model, scB, np.arange(scB.size, dtype=np.float64))
-
-        p = AggregatedParameter(model, [p1, p2], agg_func='max')
-        model.setup()
-=======
-    funcs = {"min": np.min, "max": np.max, "mean": np.mean, "median": np.median, "sum": np.sum}
-
-    @pytest.mark.parametrize("agg_func", ["min", "max", "mean", "median", "sum"])
-    def test_agg(self, model, agg_func):
-        scenarioA = Scenario(model, "Scenario A", size=2)
-        scenarioB = Scenario(model, "Scenario B", size=5)
-
-        values = np.arange(366, dtype=np.float64)
-        p1 = DailyProfileParameter(values)
-        p2 = ConstantScenarioParameter(scenarioB, np.arange(scenarioB.size, dtype=np.float64))
-
-        p = AggregatedParameter([p1, p2], agg_func=agg_func)
 
         func = TestAggregatedParameter.funcs[agg_func]
-
-        p1.setup(model)
-        p2.setup(model)
-        p.setup(model)
->>>>>>> 612b2949
 
         for ts in model.timestepper:
             for i in range(scenarioB.size):
