--- conflicted
+++ resolved
@@ -11,15 +11,13 @@
 - Added additional labeling functionality to notebook graphing functions. (#612)
 - New and improved variable API for Parameters. (#601, #258)
 
-<<<<<<< HEAD
 ### Bug fixes
 
-- Fix a bug in `AnnualHarmonicSeriesParameter` related to updating the `amplitude` and `phase` values with `set_double_variables` (#622)
-=======
+- Fix a bug in `AnnualHarmonicSeriesParameter` related to updating the `amplitudes` and `phases` values with `set_double_variables` (#622)
+
 ### Miscellaneous
 
 - Dropped support for Python 2 and <3.6. Pywr is no longer tested against Python versions earlier than 3.6. (#623)
->>>>>>> 4c8bf2cb
 
 ## v0.5.1
 
