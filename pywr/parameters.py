import datetime
from xml.etree import ElementTree as ET
from pywr._parameters import (Parameter as BaseParameter, ParameterConstantScenario, ParameterArrayIndexed,
                              ParameterConstantScenario, ParameterArrayIndexedScenarioMonthlyFactors)
import pandas


class Parameter(BaseParameter):
    def value(self, ts, scenario_indices=[0]):
        raise NotImplementedError()

    def xml(*args, **kwargs):
        raise NotImplementedError()

    @classmethod
    def from_xml(cls, model, xml):
        # TODO: this doesn't look nice - need to rethink xml specification?
        parameter_types = {
            'const': ParameterConstant,
            'constant': ParameterConstant,
            'timestamp': ParameterConstant,
            'timedelta': ParameterConstant,
            'datetime': ParameterConstant,
            'timeseries': ParameterConstant,
            'python': ParameterFunction,
        }
        parameter_type = xml.get('type')
        return parameter_types[parameter_type].from_xml(model, xml)

class ParameterCollection(Parameter):
    """A collection of Parameters

    This object behaves like a set. Licenses can be added to or removed from it.

    """
    def __init__(self, parameters=None):
        if parameters is None:
<<<<<<< HEAD
            self._parameters = []
=======
            self._parameters = set()
>>>>>>> 18cd77bb
        else:
            self._parameters = set(parameters)
            for param in self._parameters:
                param.parent = self

    def add(self, parameter):
        self._parameters.add(parameter)
        parameter.parent = self

    def remove(self, parameter):
        self._parameters.remove(parameter)
        parameter.parent = None

    def __len__(self):
        return len(self._parameters)

    def value(self, timestep, scenario_indices=[0]):
        raise NotImplementedError()

    def setup(self, model):
        for parameter in self._parameters:
            parameter.setup(model)

    def after(self, timestep):
        for parameter in self._parameters:
            parameter.after(timestep)

    def reset(self):
        for parameter in self._parameters:
            parameter.reset()


class ParameterMinimumCollection(ParameterCollection):
    def value(self, timestep, scenario_indices=[0]):
        min_available = float('inf')
        for parameter in self._parameters:
            min_available = min(parameter.value(timestep, scenario_indices), min_available)
        return min_available


class ParameterMaximumCollection(ParameterCollection):
    def value(self, timestep, scenario_indices=[0]):
        max_available = -float('inf')
        for parameter in self._parameters:
            max_available = max(parameter.value(timestep, scenario_indices), max_available)
        return max_available


class ParameterConstant(Parameter):
    def __init__(self, value=None):
        self._value = value

    def value(self, ts, scenario_indices=[0]):
        return self._value

    def xml(self, key):
        parameter_xml = ET.Element('parameter')
        parameter_xml.set('key', key)
        if isinstance(self._value, float):
            parameter_type = 'const'
            parameter_xml.text = str(self._value)
        elif isinstance(self._value, pandas.tslib.Timestamp):
            parameter_type = 'datetime'
            parameter_xml.text = str(self._value)
        elif isinstance(self._value, datetime.timedelta):
            parameter_type = 'timedelta'
            # try to represent the timedelta in sensible units
            total_seconds = self._value.total_seconds()
            if total_seconds % (60*60*24) == 0:
                units = 'days'
                parameter_xml.text = str(int(total_seconds / (60*60*24)))
            elif total_seconds % (60*60) == 0:
                units = 'hours'
                parameter_xml.text = str(int(total_seconds / (60*60)))
            elif total_seconds % (60) == 0:
                units = 'minutes'
                parameter_xml.text = str(int(total_seconds / 60))
            else:
                units = 'seconds'
                parameter_xml.text = str(int(total_seconds))
            parameter_xml.set('units', units)
        else:
            raise TypeError()
        parameter_xml.set('type', parameter_type)
        return parameter_xml

    @classmethod
    def from_xml(cls, model, xml):
        parameter_type = xml.get('type')
        key = xml.get('key')
        if parameter_type == 'const' or parameter_type == 'constant':
            try:
                value = float(xml.text)
            except:
                value = xml.text
            return key, ParameterConstant(value=value)
        elif parameter_type == 'timeseries':
            name = xml.text
            return key, model.data[name]
        elif parameter_type == 'datetime':
            return key, pandas.to_datetime(xml.text)
        elif parameter_type == 'timedelta':
            units = xml.get('units')
            value = float(xml.text)
            if units is None:
                units = 'seconds'
            units = units.lower()
            if units[-1] != 's':
                units = units + 's'
            td = datetime.timedelta(**{units: value})
            return key, td
        else:
            raise NotImplementedError('Unknown parameter type: {}'.format(parameter_type))


class ParameterFunction(Parameter):
    def __init__(self, parent, func):
        self._parent = parent
        self._func = func

    def value(self, ts, scenario_indices=[0]):
        return self._func(self._parent, ts, scenario_indices)

    @classmethod
    def from_xml(cls, xml):
        raise NotImplementedError('TODO')


class ParameterMonthlyProfile(Parameter):
    def __init__(self, values):
        if len(values) != 12:
            raise ValueError("12 values must be given for a monthly profile.")
        self._values = values

    def value(self, ts, scenario_indices=[0]):
        return self._values[ts.datetime.month-1]

    @classmethod
    def from_xml(cls, xml):
        raise NotImplementedError('TODO')


class ParameterDailyProfile(Parameter):
    def __init__(self, values):
        if len(values) != 366:
            raise ValueError("366 values must be given for a daily profile.")
        self._values = values

    def value(self, ts, scenario_indices=[0]):
        return self._values[ts.datetime.dayofyear-1]

    @classmethod
    def from_xml(cls, xml):
        raise NotImplementedError('TODO')


class Timeseries(Parameter):
    def __init__(self, name, df, metadata=None):
        self.name = name
        self.df = df
        if metadata is None:
            metadata = {}
        self.metadata = metadata

    def value(self, ts, scenario_indices=[0]):
        return self.df[ts.datetime]

    def xml(self, name):
        xml_ts = ET.Element('timeseries')
        xml_ts.set('name', self.name)
        for key, value in self.metadata.items():
            xml_meta = ET.SubElement(xml_ts, key)
            xml_meta.text = value
        return xml_ts

    @classmethod
    def read(self, model, **kwargs):
        name = kwargs['name']
        if name in model.data:
            raise ValueError('Timeseries with name "{}" already exists.'.format(name))

        filetype = None
        if 'type' in kwargs:
            filetype = kwargs['type']
        elif 'path' in kwargs:
            ext = kwargs['path'].split('.')[-1].lower()
            if ext == 'csv':
                filetype = 'csv'
            elif ext in ('xls', 'xlsx', 'xlsm'):
                filetype = 'excel'
            else:
                raise ValueError('Unrecognised timeseries type: {}'.format(ext))
        # TODO: other filetypes (SQLite? HDF5?)
        if filetype is None:
            raise ValueError('Unknown timeseries type.')
        if filetype == 'csv':
            path = model.path_rel_to_xml(kwargs['path'])
            df = pandas.read_csv(
                path,
                index_col=0,
                parse_dates=True,
                dayfirst=True,
            )
        elif filetype == 'excel':
            path = model.path_rel_to_xml(kwargs['path'])
            sheet = kwargs['sheet']
            df = pandas.read_excel(
                path,
                sheet,
                index_col=0,
                parse_dates=True,
                dayfirst=True,
            )

        df = df[kwargs['column']]
        # create a new timeseries object
        ts = Timeseries(name, df, metadata=kwargs)
        # register the timeseries in the model
        model.data[name] = ts
        return ts

    @classmethod
    def from_xml(self, model, xml):
        name = xml.get('name')
        properties = {}
        for child in xml.getchildren():
            properties[child.tag.lower()] = child.text
        properties['name'] = name

        if 'dayfirst' not in properties:
            # default to british dates
            properties['dayfirst'] = True

        ts = self.read(model, **properties)

        return ts


def pop_kwarg_parameter(kwargs, key, default):
    """Pop a parameter from the keyword arguments dictionary

    Parameters
    ----------
    kwargs : dict
        A keyword arguments dictionary
    key : string
        The argument name, e.g. 'flow'
    default : object
        The default value to use if the dictionary does not have that key

    Returns a Parameter
    """
    value = kwargs.pop(key, default)
    if isinstance(value, Parameter):
        return value
    elif callable(value):
        return ParameterFunction(self, value)
    else:
        return value


class PropertiesDict(dict):
    def __setitem__(self, key, value):
        if not isinstance(value, Property):
            value = ParameterConstant(value)
        dict.__setitem__(self, key, value)<|MERGE_RESOLUTION|>--- conflicted
+++ resolved
@@ -35,11 +35,7 @@
     """
     def __init__(self, parameters=None):
         if parameters is None:
-<<<<<<< HEAD
-            self._parameters = []
-=======
             self._parameters = set()
->>>>>>> 18cd77bb
         else:
             self._parameters = set(parameters)
             for param in self._parameters:
