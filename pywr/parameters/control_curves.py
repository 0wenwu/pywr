"""
This module contains a set of pywr._core.Parameter subclasses for defining control curve based parameters.
"""

<<<<<<< HEAD
from ._control_curves import BaseControlCurveParameter, ControlCurveInterpolatedParameter, ControlCurveIndexParameter, \
    ControlCurveParameter
=======
from ._control_curves import (PiecewiseLinearControlCurve, BaseControlCurveParameter,
    ControlCurveInterpolatedParameter, ControlCurveIndexParameter)
>>>>>>> 9d2ed036
from .parameters import parameter_registry, load_parameter_values, load_parameter, Parameter, parameter_property
import numpy as np


<<<<<<< HEAD
class PiecewiseLinearControlCurve(Parameter):
    """Piecewise function composed of two linear curves
    
    Parameters
    ----------
    model : Model
    storage_node : Storage
    control_curve : Parameter
    values : [(float, float), (float, float)]
        Iterable of 2-tuples, representing the lower and upper value of the
        linear interpolation below and above the control curve, respectively.
    minimum : float
        The storage considered the bottom of the lower curve, 0-1 (default=0).
    maximum : float
        The storage considered the top of the upper curve, 0-1 (default=1).
    """
    def __init__(self, model, storage_node, control_curve, values, minimum=0.0, maximum=1.0, *args, **kwargs):
        super(PiecewiseLinearControlCurve, self).__init__(model, *args, **kwargs)
        self._control_curve = None
        self.storage_node = storage_node
        self.control_curve = control_curve
        self.below_lower, self.below_upper = values[0]
        self.above_lower, self.above_upper = values[1]
        self.minimum = minimum
        self.maximum = maximum

    control_curve = parameter_property("_control_curve")

    def value(self, timestamp, scenario_index):
        control_curve = self._control_curve.get_value(scenario_index)
        current_pc = self.storage_node.current_pc[scenario_index.global_id]
        if current_pc > control_curve:
            value = self._interpolate(current_pc, control_curve, self.maximum, self.above_lower, self.above_upper)
        else:
            value = self._interpolate(current_pc, self.minimum, control_curve, self.below_lower, self.below_upper)
        return value

    @staticmethod
    def _interpolate(current_position, lower_bound, upper_bound, lower_value, upper_value):
        if current_position < lower_bound:
            value = lower_value
        elif current_position > upper_bound:
            value = upper_value
        else:
            try:
                factor = (current_position - lower_bound) / (upper_bound - lower_bound)
            except ZeroDivisionError:
                factor = 1.0
            value = lower_value + (upper_value - lower_value) * factor
        return value

    def reset(self):
        super(PiecewiseLinearControlCurve, self).setup()
        assert self.maximum > self.minimum
        assert np.isfinite(self.below_lower)
        assert np.isfinite(self.below_upper)
        assert np.isfinite(self.above_lower)
        assert np.isfinite(self.above_upper)

    @classmethod
    def load(cls, model, data):
        storage_node = model._get_node_from_ref(model, data["storage_node"])
        control_curve = load_parameter(model, data["control_curve"])
        values = data["values"]
        kwargs = {}
        if "minimum" in data.keys():
            kwargs["minimum"] = data["minimum"]
        if "maximum" in data.keys():
            kwargs["maximum"] = data["maximum"]
        parameter = cls(model, storage_node, control_curve, values, **kwargs)
        return parameter

PiecewiseLinearControlCurve.register()


=======
class ControlCurveParameter(BaseControlCurveParameter):
    """ A generic multi-levelled control curve Parameter.
>>>>>>> 9d2ed036



class AbstractProfileControlCurveParameter(BaseControlCurveParameter):
    _profile_size = None

    def __init__(self, model, storage_node, control_curves, values, profile=None, scale=1.0, **kwargs):
        super(AbstractProfileControlCurveParameter, self).__init__(model, storage_node, control_curves, **kwargs)

        nvalues = len(self.control_curves) + 1

        values = np.array(values)
        if values.ndim != 2:
            raise ValueError('Values must be two dimensional.')
        if values.shape[0] != nvalues:
            raise ValueError('First dimension of values should be one more than the number of '
                             'control curves ({}).'.format(nvalues))
        if values.shape[1] != self._profile_size:
            raise ValueError("Second dimension values must be size {}.".format(self._profile_size))
        self.values = values

        if isinstance(profile,  Parameter):
            self.profile = profile
            profile.parents.add(self)
        elif profile is not None:
            profile = np.array(profile)
            if profile.shape[0] != self._profile_size:
                raise ValueError("Length of profile must be size {}.".format(self._profile_size))
            self.profile = profile
        else:
            self.profile = np.ones(self._profile_size)
        self.scale = scale

    @classmethod
    def load(cls, model, data):
        control_curves = super(AbstractProfileControlCurveParameter, cls)._load_control_curves(model, data)
        storage_node = super(AbstractProfileControlCurveParameter, cls)._load_storage_node(model, data)
        values = load_parameter_values(model, data)
        # Now try loading a profile
        if 'profile' in data:
            # Profile is present, and this is the data
            pdata = data['profile']
            if 'type' in pdata:
                # If it contains a 'type', assume a `Parameter` object and attempt load
                profile = load_parameter(model, pdata)
            else:
                # Otherwise try to coerce to a numpy array
                profile = np.array(pdata)
        else:
            profile = None

        # Now load a scale if one is present. This should be a simple float
        if 'scale' in data:
            scale = float(data['scale'])
        else:
            scale = 1.0

        return cls(model, storage_node, control_curves, values=values, profile=profile, scale=scale)

    def _profile_index(self, ts, scenario_index):
        raise NotImplementedError()

    def value(self, ts, scenario_index):
        i = scenario_index.global_id
        node = self.node if self.storage_node is None else self.storage_node
        iprofile = self._profile_index(ts, scenario_index)

        # Assumes control_curves is sorted highest to lowest
        for j, cc_param in enumerate(self.control_curves):
            cc = cc_param.get_value(scenario_index)
            # If level above control curve then return this level's value
            if node.current_pc[i] >= cc:
                val = self.values[j, iprofile]
                break
        else:
            val = self.values[-1, iprofile]

        # Now scale the control curve value by the scale and profile
        scale = self.scale
        if isinstance(self.profile, Parameter):
            scale *= self.profile.get_value(scenario_index)
        else:
            scale *= self.profile[iprofile]
        return val * scale


class MonthlyProfileControlCurveParameter(AbstractProfileControlCurveParameter):
    """ A control curve Parameter that returns values from a set of monthly profiles.

    Parameters
    ----------
    storage_node : `Storage`
        An optional `Storage` node that can be used to query the current percentage volume.
    control_curves : `float`, `int` or `Parameter` object, or iterable thereof
        The position of the control curves. Internally `float` or `int` types are cast to
        `ConstantParameter`. Multiple values correspond to multiple control curve positions.
        These should be specified in descending order.
    values : array_like
        A two dimensional array_like where the first dimension corresponds to the current level
        of the corresponding `Storage` and the second dimension is of size 12, corresponding to
        the monthly value to return based on current time-step.
    profile : 'Parameter` or array_like of length 12, optional
        An optional profile `Parameter` or monthly array to factor the values by. The default is
        np.ones(12) to have no scaling effect on the returned values.
    scale : float, optional
        An optional constant to factor the values by. The default is 1.0 to have scaling effect on
        the returned values.


    See also
    --------
    `BaseControlCurveParameter`
    `DailyProfileControlCurveParameter`
    """
    _profile_size = 12

    def _profile_index(self, ts, scenario_index):
        return ts.datetime.month - 1

MonthlyProfileControlCurveParameter.register()


class DailyProfileControlCurveParameter(AbstractProfileControlCurveParameter):
    """ A control curve Parameter that returns values from a set of daily profiles.

    Parameters
    ----------
    storage_node : `Storage`
        An optional `Storage` node that can be used to query the current percentage volume.
    control_curves : `float`, `int` or `Parameter` object, or iterable thereof
        The position of the control curves. Internally `float` or `int` types are cast to
        `ConstantParameter`. Multiple values correspond to multiple control curve positions.
        These should be specified in descending order.
    values : array_like
        A two dimensional array_like where the first dimension corresponds to the current level
        of the corresponding `Storage` and the second dimension is of size 366, corresponding to
        the monthly value to return based on current time-step.
    profile : 'Parameter` or array_like of length 12, optional
        An optional profile `Parameter` or monthly array to factor the values by. The default is
        np.ones(366) to have no scaling effect on the returned values.
    scale : float, optional
        An optional constant to factor the values by. The default is 1.0 to have scaling effect on
        the returned values.

    See also
    --------
    `BaseControlCurveParameter`
    `MonthlyProfileControlCurveParameter`
    """
    _profile_size = 366

    def _profile_index(self, ts, scenario_index):
        return ts.datetime.dayofyear - 1

DailyProfileControlCurveParameter.register()<|MERGE_RESOLUTION|>--- conflicted
+++ resolved
@@ -1,99 +1,10 @@
 """
 This module contains a set of pywr._core.Parameter subclasses for defining control curve based parameters.
 """
-
-<<<<<<< HEAD
-from ._control_curves import BaseControlCurveParameter, ControlCurveInterpolatedParameter, ControlCurveIndexParameter, \
-    ControlCurveParameter
-=======
-from ._control_curves import (PiecewiseLinearControlCurve, BaseControlCurveParameter,
+from ._control_curves import (PiecewiseLinearControlCurve, ControlCurveParameter, BaseControlCurveParameter,
     ControlCurveInterpolatedParameter, ControlCurveIndexParameter)
->>>>>>> 9d2ed036
 from .parameters import parameter_registry, load_parameter_values, load_parameter, Parameter, parameter_property
 import numpy as np
-
-
-<<<<<<< HEAD
-class PiecewiseLinearControlCurve(Parameter):
-    """Piecewise function composed of two linear curves
-    
-    Parameters
-    ----------
-    model : Model
-    storage_node : Storage
-    control_curve : Parameter
-    values : [(float, float), (float, float)]
-        Iterable of 2-tuples, representing the lower and upper value of the
-        linear interpolation below and above the control curve, respectively.
-    minimum : float
-        The storage considered the bottom of the lower curve, 0-1 (default=0).
-    maximum : float
-        The storage considered the top of the upper curve, 0-1 (default=1).
-    """
-    def __init__(self, model, storage_node, control_curve, values, minimum=0.0, maximum=1.0, *args, **kwargs):
-        super(PiecewiseLinearControlCurve, self).__init__(model, *args, **kwargs)
-        self._control_curve = None
-        self.storage_node = storage_node
-        self.control_curve = control_curve
-        self.below_lower, self.below_upper = values[0]
-        self.above_lower, self.above_upper = values[1]
-        self.minimum = minimum
-        self.maximum = maximum
-
-    control_curve = parameter_property("_control_curve")
-
-    def value(self, timestamp, scenario_index):
-        control_curve = self._control_curve.get_value(scenario_index)
-        current_pc = self.storage_node.current_pc[scenario_index.global_id]
-        if current_pc > control_curve:
-            value = self._interpolate(current_pc, control_curve, self.maximum, self.above_lower, self.above_upper)
-        else:
-            value = self._interpolate(current_pc, self.minimum, control_curve, self.below_lower, self.below_upper)
-        return value
-
-    @staticmethod
-    def _interpolate(current_position, lower_bound, upper_bound, lower_value, upper_value):
-        if current_position < lower_bound:
-            value = lower_value
-        elif current_position > upper_bound:
-            value = upper_value
-        else:
-            try:
-                factor = (current_position - lower_bound) / (upper_bound - lower_bound)
-            except ZeroDivisionError:
-                factor = 1.0
-            value = lower_value + (upper_value - lower_value) * factor
-        return value
-
-    def reset(self):
-        super(PiecewiseLinearControlCurve, self).setup()
-        assert self.maximum > self.minimum
-        assert np.isfinite(self.below_lower)
-        assert np.isfinite(self.below_upper)
-        assert np.isfinite(self.above_lower)
-        assert np.isfinite(self.above_upper)
-
-    @classmethod
-    def load(cls, model, data):
-        storage_node = model._get_node_from_ref(model, data["storage_node"])
-        control_curve = load_parameter(model, data["control_curve"])
-        values = data["values"]
-        kwargs = {}
-        if "minimum" in data.keys():
-            kwargs["minimum"] = data["minimum"]
-        if "maximum" in data.keys():
-            kwargs["maximum"] = data["maximum"]
-        parameter = cls(model, storage_node, control_curve, values, **kwargs)
-        return parameter
-
-PiecewiseLinearControlCurve.register()
-
-
-=======
-class ControlCurveParameter(BaseControlCurveParameter):
-    """ A generic multi-levelled control curve Parameter.
->>>>>>> 9d2ed036
-
 
 
 class AbstractProfileControlCurveParameter(BaseControlCurveParameter):
